--- conflicted
+++ resolved
@@ -70,18 +70,11 @@
   S3_DSD6_URI: s3://dsd6-staging/linux
   RELEASE_VERSION_6: nightly
   RELEASE_VERSION_7: nightly
-<<<<<<< HEAD
   DATADOG_AGENT_BUILDIMAGES: v2128338-489d423
-  DATADOG_AGENT_BUILDERS: v2093589-8bb07dc
-  DATADOG_AGENT_WINBUILDIMAGES: v2068298-dc0e899
+  DATADOG_AGENT_BUILDERS: v2123666-a884483
+  DATADOG_AGENT_WINBUILDIMAGES: v2123666-a884483
   DATADOG_AGENT_ARMBUILDIMAGES: v2128338-489d423
   BCC_VERSION: v0.12.0
-=======
-  DATADOG_AGENT_BUILDIMAGES: v2123669-fbee190
-  DATADOG_AGENT_BUILDERS: v2123666-a884483
-  DATADOG_AGENT_WINBUILDIMAGES: v2123666-a884483
-  DATADOG_AGENT_ARMBUILDIMAGES: v2123669-fbee190
->>>>>>> a3afc209
 
 
 # Default before_script for all the jobs. If you create a new job and don't want this to execute
